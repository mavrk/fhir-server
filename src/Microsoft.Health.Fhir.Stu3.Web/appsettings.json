--- conflicted
+++ resolved
@@ -22,13 +22,8 @@
             "SupportsXml": true
         },
         "CoreFeatures": {
-<<<<<<< HEAD
-            "SupportsBatch": false,
+            "SupportsBatch": true,
             "SupportsTransaction": true
-=======
-            "SupportsBatch": true,
-            "SupportsTransaction": false
->>>>>>> fac61558
         },
         "CosmosDb": {
             "CollectionId": "fhir",
