--- conflicted
+++ resolved
@@ -63,21 +63,6 @@
                 (type: typeof(CosmosStorageRequestMetricsNotification), count: 2, resourceType: (string)null));
         }
 
-<<<<<<< HEAD
-        [HttpIntegrationFixtureArgumentSets(dataStores: DataStore.SqlServer)]
-        [Trait(Traits.Category, Categories.Transaction)]
-        [Trait(Traits.Priority, Priority.One)]
-        [Fact]
-        public async Task GivenATransaction_WhenInvoked_MetricNotificationsShouldBeEmitted()
-        {
-            _metricHandler?.ResetCount();
-
-            var requestBundle = Samples.GetJsonSample("Bundle-TransactionWithValidBundleEntry").ToPoco<Hl7.Fhir.Model.Bundle>();
-
-            await ExecuteAndValidate(
-                () => _client.PostBundleAsync(requestBundle),
-                (type: typeof(ApiResponseNotification), count: 1, resourceType: requestBundle.ResourceType.ToString()));
-=======
         [Trait(Traits.Category, Categories.Batch)]
         [Trait(Traits.Priority, Priority.One)]
         [Fact]
@@ -102,7 +87,21 @@
             await ExecuteAndValidate(
                 () => _client.PostBundleAsync(Samples.GetDefaultBatch().ToPoco()),
                 (type: typeof(ApiResponseNotification), count: 1, resourceType: Samples.GetDefaultBatch().ToPoco().ResourceType.ToString()));
->>>>>>> fac61558
+        }
+
+        [HttpIntegrationFixtureArgumentSets(dataStores: DataStore.SqlServer)]
+        [Trait(Traits.Category, Categories.Transaction)]
+        [Trait(Traits.Priority, Priority.One)]
+        [Fact]
+        public async Task GivenATransaction_WhenInvoked_MetricNotificationsShouldBeEmitted()
+        {
+            _metricHandler?.ResetCount();
+
+            var requestBundle = Samples.GetJsonSample("Bundle-TransactionWithValidBundleEntry").ToPoco<Hl7.Fhir.Model.Bundle>();
+
+            await ExecuteAndValidate(
+                () => _client.PostBundleAsync(requestBundle),
+                (type: typeof(ApiResponseNotification), count: 1, resourceType: requestBundle.ResourceType.ToString()));
         }
 
         private async Task ExecuteAndValidate<T>(Func<Task<T>> action, params (Type type, int count, string resourceType)[] expectedNotifications)
